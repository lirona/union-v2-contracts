pragma solidity ^0.8.0;
import {TestUserManagerBase} from "./TestUserManagerBase.sol";
import {UserManager} from "union-v2-contracts/user/UserManager.sol";
import {Controller} from "union-v2-contracts/Controller.sol";

contract TestSettersAndQuery is TestUserManagerBase {
    function setUp() public override {
        super.setUp();
        vm.startPrank(MEMBER);
        userManager.stake(100 ether);
        userManager.updateTrust(ACCOUNT, 100 ether);
        vm.stopPrank();
    }

    function testCannotSetMaxStakeAmountNotAdmin(uint96 amount) public {
        vm.expectRevert(Controller.SenderNotAdmin.selector);
        userManager.setMaxStakeAmount(amount);
    }

    function testSetMaxStakeAmount(uint96 amount) public {
        vm.prank(ADMIN);
        userManager.setMaxStakeAmount(amount);
        uint256 maxStakeAmount = userManager.maxStakeAmount();
        assertEq(maxStakeAmount, amount);
    }

    function testCannotSetUTokenNotAdmin(address _uToken) public {
        vm.expectRevert(Controller.SenderNotAdmin.selector);
        userManager.setUToken(_uToken);
    }

    function testSetUToken(address _uToken) public {
        vm.assume(_uToken != address(0));
        vm.prank(ADMIN);
<<<<<<< HEAD
        userManager.setUToken(uToken);
        address newUToken = address(userManager.uToken());
        assertEq(newUToken, uToken);
=======
        userManager.setUToken(_uToken);
        address uToken = address(userManager.uToken());
        assertEq(_uToken, uToken);
>>>>>>> fbf8b417
    }

    function testCannotSetNewMemberFeeNotAdmin(uint96 amount) public {
        vm.expectRevert(Controller.SenderNotAdmin.selector);
        userManager.setNewMemberFee(amount);
    }

    function testSetNewMemberFee(uint96 amount) public {
        vm.prank(ADMIN);
        userManager.setNewMemberFee(amount);
        uint256 newMemberFee = userManager.newMemberFee();
        assertEq(newMemberFee, amount);
    }

    function testCannotSetMaxOverdueNotAdmin(uint96 amount) public {
        vm.expectRevert(Controller.SenderNotAdmin.selector);
        userManager.setMaxOverdueBlocks(amount);
    }

    function testSetMaxOverdue(uint96 amount) public {
        vm.prank(ADMIN);
        userManager.setMaxOverdueBlocks(amount);
        uint256 maxOverdue = userManager.maxOverdueBlocks();
        assertEq(maxOverdue, amount);
    }

    function testCannotSetEffectiveCountNotAdmin(uint256 count) public {
        vm.expectRevert(Controller.SenderNotAdmin.selector);
        userManager.setEffectiveCount(count);
    }

    function testSetEffectiveCount(uint256 count) public {
        vm.assume(count > 0 && count < 100);
        vm.prank(ADMIN);
        userManager.setEffectiveCount(count);
        uint256 effectiveCount = userManager.effectiveCount();
        assertEq(effectiveCount, count);
    }

    function testCannotAddMemberNotAdmin(address account) public {
        vm.expectRevert(Controller.SenderNotAdmin.selector);
        userManager.addMember(account);
    }

    function testAddMember(address account) public {
        vm.prank(ADMIN);
        userManager.addMember(account);
        bool isMember = userManager.checkIsMember(account);
        assertEq(isMember, true);
    }

    function testGetCreditLimit() public {
        uint256 creditLimit = userManager.getCreditLimit(ACCOUNT);
        assertEq(creditLimit, 100 ether);
    }

    function testGetVoucherCount() public {
        uint256 voucherCount = userManager.getVoucherCount(ACCOUNT);
        assertEq(voucherCount, 1);
    }

    function testGetStakerBalance() public {
        uint256 balance = userManager.getStakerBalance(MEMBER);
        assertEq(balance, 100 ether);
    }

    function testGetVouchingAmount() public {
        uint256 vouchingAmount = userManager.getVouchingAmount(MEMBER, ACCOUNT);
        assertEq(vouchingAmount, 100 ether);
    }

    function testGetLockedStake(uint96 amount) public {
        vm.assume(amount <= 100 ether);
        vm.prank(address(uTokenMock));
        userManager.updateLocked(ACCOUNT, amount, true);
        uint256 lockedStake = userManager.getLockedStake(MEMBER, ACCOUNT);
        assertEq(lockedStake, amount);
    }

    function testGetTotalLockedStake(uint96 amount) public {
        vm.assume(amount <= 100 ether);
        vm.prank(address(uTokenMock));
        userManager.updateLocked(ACCOUNT, amount, true);
        uint256 lockedStake = userManager.getTotalLockedStake(MEMBER);
        assertEq(lockedStake, amount);
    }
}<|MERGE_RESOLUTION|>--- conflicted
+++ resolved
@@ -32,15 +32,9 @@
     function testSetUToken(address _uToken) public {
         vm.assume(_uToken != address(0));
         vm.prank(ADMIN);
-<<<<<<< HEAD
-        userManager.setUToken(uToken);
-        address newUToken = address(userManager.uToken());
-        assertEq(newUToken, uToken);
-=======
         userManager.setUToken(_uToken);
         address uToken = address(userManager.uToken());
         assertEq(_uToken, uToken);
->>>>>>> fbf8b417
     }
 
     function testCannotSetNewMemberFeeNotAdmin(uint96 amount) public {
